--- conflicted
+++ resolved
@@ -8,11 +8,7 @@
     <RootNamespace>CKAN.CmdLine</RootNamespace>
     <AssemblyName>CmdLine</AssemblyName>
     <StartupObject>CKAN.CmdLine.MainClass</StartupObject>
-<<<<<<< HEAD
-=======
-    <!-- <DefineConstants>$(DefineConstants);STABLE</DefineConstants> -->
     <ApplicationIcon>..\assets\ckan.ico</ApplicationIcon>
->>>>>>> 749a11f1
   </PropertyGroup>
   <PropertyGroup Condition=" '$(Configuration)|$(Platform)' == 'Debug|AnyCPU' ">
     <Optimize>false</Optimize>
