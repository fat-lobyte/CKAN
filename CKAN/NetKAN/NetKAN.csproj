﻿<?xml version="1.0" encoding="utf-8"?>
<Project DefaultTargets="Build" ToolsVersion="4.0" xmlns="http://schemas.microsoft.com/developer/msbuild/2003">
  <PropertyGroup>
    <Configuration Condition=" '$(Configuration)' == '' ">Debug</Configuration>
    <Platform Condition=" '$(Platform)' == '' ">x86</Platform>
    <ProductVersion>10.0.0</ProductVersion>
    <SchemaVersion>2.0</SchemaVersion>
    <ProjectGuid>{4336F356-33DB-442A-BF74-5E89AF47A5B9}</ProjectGuid>
    <OutputType>Exe</OutputType>
    <RootNamespace>CKAN.NetKAN</RootNamespace>
    <AssemblyName>netkan</AssemblyName>
    <StartupObject>CKAN.NetKAN.MainClass</StartupObject>
  </PropertyGroup>
  <PropertyGroup Condition=" '$(Configuration)|$(Platform)' == 'Debug|x86' ">
    <DebugSymbols>true</DebugSymbols>
    <DebugType>full</DebugType>
    <Optimize>false</Optimize>
    <OutputPath>bin\Debug</OutputPath>
    <DefineConstants>DEBUG;</DefineConstants>
    <ErrorReport>prompt</ErrorReport>
    <WarningLevel>4</WarningLevel>
    <Externalconsole>true</Externalconsole>
    <PlatformTarget>x86</PlatformTarget>
  </PropertyGroup>
  <PropertyGroup Condition=" '$(Configuration)|$(Platform)' == 'Release|x86' ">
    <DebugType>full</DebugType>
    <Optimize>true</Optimize>
    <OutputPath>bin\Release</OutputPath>
    <ErrorReport>prompt</ErrorReport>
    <WarningLevel>4</WarningLevel>
    <Externalconsole>true</Externalconsole>
    <PlatformTarget>x86</PlatformTarget>
  </PropertyGroup>
  <ItemGroup>
    <Reference Include="ICSharpCode.SharpZipLib, Version=0.86.0.518, Culture=neutral, processorArchitecture=MSIL">
      <SpecificVersion>False</SpecificVersion>
      <HintPath>..\packages\SharpZipLib.0.86.0-pjf-ckan_gh221\ICSharpCode.SharpZipLib.dll</HintPath>
    </Reference>
    <Reference Include="System" />
    <Reference Include="Newtonsoft.Json">
      <HintPath>..\packages\Newtonsoft.Json.6.0.5\lib\net40\Newtonsoft.Json.dll</HintPath>
    </Reference>
    <Reference Include="Microsoft.CSharp" />
    <Reference Include="log4net">
      <HintPath>..\packages\log4net.2.0.3\lib\net40-full\log4net.dll</HintPath>
    </Reference>
    <Reference Include="CommandLine">
      <HintPath>..\packages\CommandLineParser.1.9.71\lib\net40\CommandLine.dll</HintPath>
    </Reference>
  </ItemGroup>
  <ItemGroup>
    <Compile Include="Properties\AssemblyInfo.cs" />
    <Compile Include="MainClass.cs" />
    <Compile Include="KS\KSAPI.cs" />
    <Compile Include="KS\KSVersion.cs" />
    <Compile Include="KS\KSMod.cs" />
    <Compile Include="Github\GithubAPI.cs" />
    <Compile Include="Github\GithubRelease.cs" />
    <Compile Include="CkanInflator.cs" />
    <Compile Include="CmdLineOptions.cs" />
    <Compile Include="AVC\AVC.cs" />
    <Compile Include="AVC\JsonAvcToKspVersion.cs" />
  </ItemGroup>
  <Import Project="$(MSBuildBinPath)\Microsoft.CSharp.targets" />
  <ItemGroup>
    <ProjectReference Include="..\CKAN\CKAN.csproj">
      <Project>{3B9AEA22-FA3B-4E43-9283-EABDD81CF271}</Project>
      <Name>CKAN</Name>
    </ProjectReference>
  </ItemGroup>
<<<<<<< HEAD
  <ItemGroup>
    <Folder Include="Github\" />
    <Folder Include="KS\" />
    <Folder Include="AVC\" />
  </ItemGroup>
=======
  <ItemGroup />
>>>>>>> 663351bf
</Project><|MERGE_RESOLUTION|>--- conflicted
+++ resolved
@@ -68,13 +68,5 @@
       <Name>CKAN</Name>
     </ProjectReference>
   </ItemGroup>
-<<<<<<< HEAD
-  <ItemGroup>
-    <Folder Include="Github\" />
-    <Folder Include="KS\" />
-    <Folder Include="AVC\" />
-  </ItemGroup>
-=======
   <ItemGroup />
->>>>>>> 663351bf
 </Project>