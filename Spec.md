--- conflicted
+++ resolved
@@ -209,14 +209,9 @@
 `mod_version` is described below. The `mod_version` portion of the version
 number is mandatory.
 
-<<<<<<< HEAD
 While the CKAN will accept *any* string as a `mod_version`, mod authors are
-encouraged to restrict version names to alphanumerics and the characters `.`
-`+` (full stop, plus), and should start with a digit.
-=======
-The `mod_version` may contain only ASCII-letters and ASCII-digits and the characters `.` `+` `-` `_`
+encouraged to restrict version names to ASCII-letters, ASCII-digits, and the characters `.` `+` `-` `_`
 (full stop, plus, dash, underscore) and should start with a digit.
->>>>>>> 62f0aacd
 
 ###### version ordering
 
